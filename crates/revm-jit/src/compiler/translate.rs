--- conflicted
+++ resolved
@@ -409,13 +409,8 @@
                 let resume_value = fx.bcx.phi(i32_type, &fx.suspend_blocks);
                 let resume_at = get_ecx_resume_at(&mut fx);
                 fx.bcx.store(resume_value, resume_at);
-<<<<<<< HEAD
+
                 fx.build_return_imm(InstructionResult::CallOrCreate);
-=======
-
-                let ret = fx.bcx.iconst(fx.i8_type, InstructionResult::CallOrCreate as i64);
-                fx.build_return(ret);
->>>>>>> b4afaa3b
             }
         } else {
             debug_assert!(fx.resume_blocks.is_empty());
